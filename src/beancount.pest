//// General primitives
bool = { ^"true" | ^"false" }
indent = { ws+ }
comment = { ws* ~ ";" ~ (!NEWLINE ~ ANY)* }
eol = { ws* ~ NEWLINE | comment ~ NEWLINE }
indented_comment_line = { indent ~ comment ~ NEWLINE }
<<<<<<< HEAD
key = { ASCII_ALPHA_LOWER ~ (ASCII_ALPHANUMERIC | "-" | "_")+ }
key_value_value = { quoted_str | account | date | commodity | tag | bool | amount | num_expr }
key_value = { key ~ ws* ~ ":" ~ ws* ~ key_value_value }
=======
key = { ASCII_ALPHA_LOWER ~ (ASCII_ALPHANUMERIC | DASH | "_")* }
key_value_value = { quoted_str | account | date | commodity | tag | bool | amount | num_expr | str }
key_value = { key ~ ":" ~ ws* ~ key_value_value }
>>>>>>> f2baeca7
key_value_line = { indent ~ key_value ~ eol }
key_value_list = { key_value_line+ }
// tab or space
ws = _{ "	" | " " }

//// Date primitives
year = { ASCII_DIGIT{4} }
month = { "0" ~ ASCII_DIGIT | "1" ~ '0'..'2' }
day = { '0'..'2' ~ ASCII_DIGIT | "3" ~ '0'..'1' }
date_separator = { "-" | "/" }
date = { year ~ date_separator ~ month ~ date_separator ~ day }

//// Number primitives
num = @{ int ~ ("." ~ ASCII_DIGIT*)? }
    int = { ("+" | "-")? ~ ( ASCII_DIGIT{4,} | separated_int ) }
    separated_int = { ASCII_DIGIT{1,3} ~ ( "," ~ ASCII_DIGIT{3} )* }
operation = _{ add | subtract | multiply | divide }
    add      = { "+" }
    subtract = { "-" }
    multiply = { "*" }
    divide   = { "/" }
num_expr = { term ~ (operation ~ term)* }
term = _{ num | "(" ~ num_expr ~ ")" }
amount = { num_expr ~ ws+ ~ commodity }

//// String primitives
double_quote = { "\"" }
quoted_str = { double_quote ~ inner_quoted_str ~ double_quote }
inner_quoted_str = @{ quoted_char* }
quoted_char = { escape_sequence | ( !"\"" ~ ANY ) }
escape_sequence = { "\\" ~ ANY }
valid_non_letter_commodity_char = { "'" |  "_" | "-" | "." }
commodity_trailing = { valid_non_letter_commodity_char ~ &commodity_trailing | (ASCII_ALPHA_UPPER | ASCII_DIGIT) }
commodity = @{ ASCII_ALPHA_UPPER ~ commodity_trailing{1, 23} }

//// Account primitives
account_type = { UPPERCASE_LETTER ~ (LETTER | DECIMAL_NUMBER | "-")* }
account_name_piece = { ":" ~ (UPPERCASE_LETTER | DECIMAL_NUMBER) ~ (LETTER | DECIMAL_NUMBER | "-")* }
account = @{ account_type ~ account_name_piece+ }
tag_name = { ( ASCII_ALPHANUMERIC | "-" | "_" | "/" | "." )+ }
link = { "^" ~ tag_name }
tag = { "#" ~ tag_name }
tags_links = { (link | tag) ~ (ws+ ~ (link | tag))* }

//// Directives

// 2014-08-09 balance Assets:Cash 562.00 USD
balance = { date ~ ws+ ~ "balance" ~ ws+ ~ account ~ ws+ ~ amount ~ eol ~ key_value_list? }

// ; Closing credit card after fraud was detected.
// 2016-11-28 close Liabilities:CreditCard:CapitalOne
close = { date ~ ws+ ~ "close" ~ ws+ ~ account ~ eol ~ key_value_list? }

// 2012-01-01 commodity HOOL
commodity_directive = { date ~ ws+ ~ "commodity" ~ ws+ ~ commodity ~ eol ~ key_value_list? }

// 2014-07-09 custom "budget" "some_config_opt_for_custom_directive" TRUE 45.30 USD
custom_value = { quoted_str | date | bool | amount | num_expr | account }
custom_value_list = { custom_value ~ (ws+ ~ custom_value)* }
custom = { date ~ ws+ ~ "custom" ~ ws+ ~ quoted_str ~ ws+ ~ custom_value_list? ~ eol ~ key_value_list? }

filename = { quoted_str }
// 2013-11-03 document Liabilities:CreditCard "/home/joe/stmts/apr-2014.pdf"
document = { date ~ ws+ ~ "document" ~ ws+ ~ account ~ ws+ ~ filename ~ ws* ~ tags_links? ~ eol ~ key_value_list? }

// 2014-07-09 event "location" "Paris, France"
event = { date ~ ws+ ~ "event" ~ ws+ ~ quoted_str ~ ws+ ~ quoted_str ~ eol ~ key_value_list? }

// include "path/to/include/file.beancount"
include = { "include" ~ ws+ ~ quoted_str ~ eol }

// 2013-11-03 note Liabilities:CreditCard "Called about fraudulent card."
note = { date ~ ws+ ~ "note" ~ ws+ ~ account ~ ws+ ~ quoted_str ~ eol ~ key_value_list? }

// 2014-05-01 open Liabilities:CreditCard:CapitalOne USD
open = { date ~ ws+ ~ "open" ~ ws+ ~ account ~ ws+ ~ commodity ~ eol ~ key_value_list? }

// option "title" "Ed’s Personal Ledger"
option = { "option " ~ quoted_str ~ " " ~ quoted_str ~ eol }

// 2014-06-01 pad Assets:BofA:Checking Equity:Opening-Balances
pad = { date ~ ws+ ~ "pad" ~ ws+ ~ account ~ ws+ ~ account ~ eol ~ key_value_list? }

// plugin "beancount.plugins.module_name" "configuration data"
plugin = { "plugin" ~ (ws+ ~ quoted_str){1,2} ~ eol }

// 2014-07-09 price HOOL 579.18 USD
price = { date ~ ws+ ~ "price" ~ ws+ ~ commodity ~ ws+ ~ amount ~ eol ~ key_value_list? }

// 2014-07-09 query "france-balances" "
//   SELECT account, sum(position) WHERE ‘trip-france-2014’ in tags"
query = { date ~ ws+ ~ "query" ~ ws+ ~ quoted_str ~ ws+ ~ quoted_str ~ eol ~ key_value_list? }

//// Transaction directive

// 2014-05-05 txn "Cafe Mogador" "Lamb tagine with wine"
//     Liabilities:CreditCard:CapitalOne         -37.45 USD
//     Expenses:Restaurant
transaction = { date ~ ws+ ~ txn_flag ~ ws+ ~ txn_strings ~ (ws+ ~ tags_links)? ~ eol ~ posting_or_kv_list? }
txn_flag = { flag_okay | flag_warning | flag_padding | flag_summarize | flag_transfer | flag_conversions | flag_unrealized | flag_returns | flag_merging | flag_forecasted }
// Transactions that have been checked.
flag_okay = { "*" | "txn" }
// Mark by the user as something to be looked at later on.
flag_warning = { "!" }
// Transactions created from padding directives.
flag_padding = { "P" }
// Transactions created due to summarization.
flag_summarize = { "S" }
// Transactions created due to balance transfers.
flag_transfer = { "T" }
// Transactions created to account for price conversions.
flag_conversions = { "C" }
// Transactions created due to unrealized gains.
flag_unrealized = { "U" }
// Transactions that were internalized by returns algorithm.
flag_returns = { "R" }
// A flag to mark postings merging together legs for average cost.
flag_merging = { "M" }
// A flag to indicate forecasted transactions.  See here for more info:
// https://bitbucket.org/blais/beancount/src/487cb9b0248427ac6882889b6b8bcc1665ce393e/beancount/plugins/forecast.py?at=default&fileviewer=file-view-default
flag_forecasted = { "#" }
// TODO: Consider adding support for deprecated pipe syntax.  https://bitbucket.org/blais/beancount/src/default/beancount/parser/grammar.y?fileviewer=file-view-default#grammar.y-341
// https://github.com/twilco/beancount/issues/2
txn_strings = { quoted_str ~ (ws+ ~ quoted_str)? }
posting = {
    //   ! Assets:BofA:Checking 1234.32 USD {{502.12 # 9.95 USD, 2018-01-01}} @@ 173.12 US
	indent ~ (txn_flag ~ ws+)? ~ account ~ ws+ ~ incomplete_amount ~ (ws+ ~ cost_spec)? ~ (ws+ ~ ("@@" | "@") ~ ws+ ~ price_annotation)? ~ eol
    |
    //   S Assets:BofA:Checking
    indent ~ (txn_flag ~ ws+)? ~ account ~ eol
}
posting_or_kv_list = {
  (key_value_line | posting | (indent ~ tags_links ~ NEWLINE) | (indented_comment_line))*
}
price_annotation = { incomplete_amount }
// 189.10 USD | USD | 152.41
incomplete_amount = { (num_expr ~ ws+ ~ commodity) | commodity | num_expr }
// {{502.12 # 9.95 USD, 2018-01-01}}
cost_spec = {
	("{" ~ cost_comp_list ~ "}")
    |
    ("{{" ~ cost_comp_list ~ "}}")
}
// 502.12 # 9.95 USD, 2018-01-01, "hello there"
cost_comp_list = { cost_comp ~ (ws* ~ "," ~ ws* ~ cost_comp)* }
// TODO: Need to handle the asterisk case here.  https://bitbucket.org/blais/beancount/src/default/beancount/parser/grammar.y?fileviewer=file-view-default#grammar.y-669
cost_comp = { date | quoted_str | compound_amount }
compound_amount = {
    // e.g. 10 GOOG {502.12 # 9.95 USD}
    //               ^---------------^
    (num_expr ~ ws*)? ~ "#" ~ ws+ ~ (num_expr ~ ws+)? ~ commodity
    |
	(num_expr ~ ws*)? ~ commodity
    |
    num_expr ~ (ws+ ~ commodity)?
}<|MERGE_RESOLUTION|>--- conflicted
+++ resolved
@@ -4,15 +4,9 @@
 comment = { ws* ~ ";" ~ (!NEWLINE ~ ANY)* }
 eol = { ws* ~ NEWLINE | comment ~ NEWLINE }
 indented_comment_line = { indent ~ comment ~ NEWLINE }
-<<<<<<< HEAD
 key = { ASCII_ALPHA_LOWER ~ (ASCII_ALPHANUMERIC | "-" | "_")+ }
 key_value_value = { quoted_str | account | date | commodity | tag | bool | amount | num_expr }
-key_value = { key ~ ws* ~ ":" ~ ws* ~ key_value_value }
-=======
-key = { ASCII_ALPHA_LOWER ~ (ASCII_ALPHANUMERIC | DASH | "_")* }
-key_value_value = { quoted_str | account | date | commodity | tag | bool | amount | num_expr | str }
 key_value = { key ~ ":" ~ ws* ~ key_value_value }
->>>>>>> f2baeca7
 key_value_line = { indent ~ key_value ~ eol }
 key_value_list = { key_value_line+ }
 // tab or space
